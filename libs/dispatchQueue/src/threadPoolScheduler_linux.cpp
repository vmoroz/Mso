// Copyright (c) Microsoft Corporation.
// Licensed under the MIT license.

#include "dispatchQueue/dispatchQueue.h"
#include "queueService.h"

#include <array>
#include <condition_variable>
#include <mutex>

namespace Mso {

struct ThreadPoolSchedulerLinux : Mso::UnknownObject<IDispatchQueueScheduler>
{
  ThreadPoolSchedulerLinux(uint32_t maxThreads) noexcept;
  ~ThreadPoolSchedulerLinux() noexcept override;

  void RunInThread() noexcept;

public: // IDispatchQueueScheduler
  void IntializeScheduler(Mso::WeakPtr<IDispatchQueueService>&& queue) noexcept override;
  bool HasThreadAccess() noexcept override;
  bool IsSerial() noexcept override;
  void Post() noexcept override;
  void Shutdown() noexcept override;
  void AwaitTermination() noexcept override;

private:
  struct ThreadAccessGuard
  {
    ThreadAccessGuard(ThreadPoolSchedulerLinux* scheduler) noexcept;
    ~ThreadAccessGuard() noexcept;

    static bool HasThreadAccess(ThreadPoolSchedulerLinux* scheduler) noexcept;

  private:
    ThreadPoolSchedulerLinux* m_prevScheduler{nullptr};
    static thread_local ThreadPoolSchedulerLinux* tls_scheduler;
  };

private:
  constexpr static uint32_t MaxConcurrentThreads{64};

  Mso::WeakPtr<IDispatchQueueService> m_queue;
  std::condition_variable m_wakeUpThread;
  std::mutex m_threadMutex;
  const uint32_t m_maxThreads{1};
  uint32_t m_busyThreads{0};
  uint32_t m_threadCount{0};
  bool m_isShutdown{false};
  std::array<std::thread, (size_t)MaxConcurrentThreads> m_threads;
};

//=============================================================================
// ThreadPoolSchedulerLinux implementation
//=============================================================================

ThreadPoolSchedulerLinux::ThreadPoolSchedulerLinux(uint32_t maxThreads) noexcept
    : m_maxThreads{maxThreads == 0 ? MaxConcurrentThreads : maxThreads}
{
}

ThreadPoolSchedulerLinux::~ThreadPoolSchedulerLinux() noexcept
{
  AwaitTermination();
}

void ThreadPoolSchedulerLinux::RunInThread() noexcept
{
  ThreadAccessGuard guard{this};
  for (;;)
  {
    if (auto queue = m_queue.GetStrongPtr())
    {
      DispatchTask task;
      while (queue->TryDequeTask(/*ref*/ task))
      {
        queue->InvokeTask(std::move(task), std::nullopt);
      }

<<<<<<< HEAD
    if (m_isShutdown)
    {
      break;
    }

    --m_busyThreads;
    m_wakeUpEvent.Wait();
    ++m_busyThreads;
=======
      std::unique_lock lock{m_threadMutex};
      --m_busyThreads;
      if (m_isShutdown)
      {
        break;
      }
      else if (queue->HasTasks())
      {
        ++m_busyThreads;
        continue;
      }

      queue = nullptr; // release the queue
>>>>>>> 0387cc3b

      m_wakeUpThread.wait(lock);
      ++m_busyThreads;
    }
    else
    {
      break;
    }
  }
}

void ThreadPoolSchedulerLinux::IntializeScheduler(Mso::WeakPtr<IDispatchQueueService>&& queue) noexcept
{
  m_queue = std::move(queue);
}

bool ThreadPoolSchedulerLinux::HasThreadAccess() noexcept
{
  return ThreadAccessGuard::HasThreadAccess(this);
}

bool ThreadPoolSchedulerLinux::IsSerial() noexcept
{
  return m_maxThreads == 1;
}

void ThreadPoolSchedulerLinux::Post() noexcept
{
  std::unique_lock lock{m_threadMutex};

<<<<<<< HEAD
    if (m_isShutdown)
    {
      // Do not add new threads when we shutdown.
      break;
    }

    if (threadCount >= m_maxThreads)
    {
      break;
    }

    uint32_t index = threadCount;
    if (m_threadCount.compare_exchange_weak(
            threadCount, threadCount + 1, std::memory_order_release, std::memory_order_relaxed))
    {
      ++m_busyThreads;
      m_threads[index] = std::thread(&ThreadPoolSchedulerLinux::RunInThread, this);
    }
=======
  // See if we need to increase number of threads
  if (m_busyThreads == m_threadCount && m_threadCount < m_maxThreads)
  {
    ++m_busyThreads;
    m_threads[m_threadCount++] = std::thread(&ThreadPoolSchedulerLinux::RunInThread, this);
  }
  else
  {
    m_wakeUpThread.notify_one();
>>>>>>> 0387cc3b
  }
}

void ThreadPoolSchedulerLinux::Shutdown() noexcept
{
  std::unique_lock lock{m_threadMutex};
  m_isShutdown = true;
  m_wakeUpThread.notify_all();
}

void ThreadPoolSchedulerLinux::AwaitTermination() noexcept
{
  Shutdown();
  for (auto& thread : m_threads)
  {
    if (thread.joinable())
    {
      thread.join();
    }
  }
}

//=============================================================================
// ThreadPoolSchedulerLinux::ThreadAccessGuard implementation
//=============================================================================

/*static*/ thread_local ThreadPoolSchedulerLinux* ThreadPoolSchedulerLinux::ThreadAccessGuard::tls_scheduler{nullptr};

ThreadPoolSchedulerLinux::ThreadAccessGuard::ThreadAccessGuard(ThreadPoolSchedulerLinux* scheduler) noexcept
    : m_prevScheduler{tls_scheduler}
{
  tls_scheduler = scheduler;
}

ThreadPoolSchedulerLinux::ThreadAccessGuard::~ThreadAccessGuard() noexcept
{
  tls_scheduler = m_prevScheduler;
}

/*static*/ bool ThreadPoolSchedulerLinux::ThreadAccessGuard::HasThreadAccess(
    ThreadPoolSchedulerLinux* scheduler) noexcept
{
  return tls_scheduler == scheduler;
}

//=============================================================================
// DispatchQueueStatic::MakeThreadPoolScheduler implementation
//=============================================================================

/*static*/ Mso::CntPtr<IDispatchQueueScheduler> DispatchQueueStatic::MakeThreadPoolScheduler(
    uint32_t maxThreads) noexcept
{
  return Mso::Make<ThreadPoolSchedulerLinux, IDispatchQueueScheduler>(maxThreads);
}

} // namespace Mso<|MERGE_RESOLUTION|>--- conflicted
+++ resolved
@@ -78,16 +78,6 @@
         queue->InvokeTask(std::move(task), std::nullopt);
       }
 
-<<<<<<< HEAD
-    if (m_isShutdown)
-    {
-      break;
-    }
-
-    --m_busyThreads;
-    m_wakeUpEvent.Wait();
-    ++m_busyThreads;
-=======
       std::unique_lock lock{m_threadMutex};
       --m_busyThreads;
       if (m_isShutdown)
@@ -101,7 +91,6 @@
       }
 
       queue = nullptr; // release the queue
->>>>>>> 0387cc3b
 
       m_wakeUpThread.wait(lock);
       ++m_busyThreads;
@@ -132,26 +121,6 @@
 {
   std::unique_lock lock{m_threadMutex};
 
-<<<<<<< HEAD
-    if (m_isShutdown)
-    {
-      // Do not add new threads when we shutdown.
-      break;
-    }
-
-    if (threadCount >= m_maxThreads)
-    {
-      break;
-    }
-
-    uint32_t index = threadCount;
-    if (m_threadCount.compare_exchange_weak(
-            threadCount, threadCount + 1, std::memory_order_release, std::memory_order_relaxed))
-    {
-      ++m_busyThreads;
-      m_threads[index] = std::thread(&ThreadPoolSchedulerLinux::RunInThread, this);
-    }
-=======
   // See if we need to increase number of threads
   if (m_busyThreads == m_threadCount && m_threadCount < m_maxThreads)
   {
@@ -161,7 +130,6 @@
   else
   {
     m_wakeUpThread.notify_one();
->>>>>>> 0387cc3b
   }
 }
 
