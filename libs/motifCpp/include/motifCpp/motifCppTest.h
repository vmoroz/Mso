--- conflicted
+++ resolved
@@ -11,10 +11,10 @@
 #include <functional>
 #include <string>
 #include <type_traits>
-<<<<<<< HEAD
-#include "platformAdapters/IUnknownShim.h"
-#include "motifCpp/gTestAdapter.h"
-#include "oacr/oacr.h"
+#include <platformAdapters/IUnknownShim.h>
+#include <motifCpp/gTestAdapter.h>
+#include <oacr/oacr.h>
+#include <compilerAdapters/compilerWarnings.h>
 
 using WCHAR = wchar_t;
 
@@ -25,22 +25,6 @@
   else                                                          \
     on_failure(file, line, gtest_ar.failure_message())
 
-=======
-#include <platformAdapters/IUnknownShim.h>
-#include <motifCpp/gTestAdapter.h>
-#include <oacr/oacr.h>
-#include <compilerAdapters/compilerWarnings.h>
-
-using WCHAR = wchar_t;
-
-#define GTEST_ASSERT_AT_(file, line, expression, on_failure)    \
-  GTEST_AMBIGUOUS_ELSE_BLOCKER_                                 \
-  if (const ::testing::AssertionResult gtest_ar = (expression)) \
-    ;                                                           \
-  else                                                          \
-    on_failure(file, line, gtest_ar.failure_message())
-
->>>>>>> cf315e2e
 #define GTEST_FATAL_FAILURE_AT_(file, line, message) \
   return GTEST_MESSAGE_AT_(file, line, message, ::testing::TestPartResult::kFatalFailure)
 
@@ -231,10 +215,7 @@
   return EXCEPTION_EXECUTE_HANDLER;
 }
 
-<<<<<<< HEAD
-=======
 BEGIN_DISABLE_WARNING_UNREACHABLE_CODE()
->>>>>>> cf315e2e
 template <class TLambda>
 inline bool ExpectCrashCore(TLambda const& lambda)
 {
@@ -248,10 +229,7 @@
     return true;
   }
 }
-<<<<<<< HEAD
-=======
 END_DISABLE_WARNING_UNREACHABLE_CODE()
->>>>>>> cf315e2e
 
 template <class TLambda>
 inline void
